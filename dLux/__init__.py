--- conflicted
+++ resolved
@@ -7,17 +7,9 @@
 from .layers import (AddPhase, ApplyAperture, ApplyBasisCLIMB, 
     ApplyBasisOPD, ApplyOPD, CircularAperture, CreateWavefront,
     NormaliseWavefront, TiltWavefront)
-<<<<<<< HEAD
-from .wavefronts import (GaussianWavefront, PhysicalWavefront, 
-    AngularWavefront, Wavefront)
-from .propagators import (PhysicalMFT, PhysicalFFT, AngularMFT, 
-    AngularFFT, PhysicalFresnel, GaussianPropagator,
-    FixedSamplingPropagator)
-=======
 from .wavefronts import (Wavefront, GaussianWavefront, 
     PhysicalWavefront, AngularWavefront)
 from .propagators import (PhysicalMFT, PhysicalFFT, AngularMFT, 
     AngularFFT, PhysicalFresnel, GaussianPropagator,
     VariableSamplingPropagator, FixedSamplingPropagator,
-    Propagator)
->>>>>>> 43ad1cf3
+    Propagator)