"""
src/dev/layers.py
-----------------
Development script for the new layers structure.
"""

from constants import *
from matplotlib import pyplot
from typing import TypeVar
from dLux.utils import (get_radial_positions, get_pixel_vector, 
    get_pixel_positions)
from abc import ABC, abstractmethod 
import equinox as eqx
import jax.numpy as np
import jax 
import functools

config.update("jax_enable_x64", True)

Array = TypeVar("Array")
Layer = TypeVar("Layer")
Tensor = TypeVar("Tensor")
Matrix = TypeVar("Matrix")
Vector = TypeVar("Vector")


MAX_DIFF = 4


# TODO: CLIMB 


def cartesian_to_polar(coordinates : Tensor) -> Tensor:
    """
    Change the coordinate system from rectilinear to curvilinear.
    
    Parameters
    ----------
    coordinates : Tensor
        The rectilinear coordinates.
    Returns
    -------
    coordinates : Tensor
        The curvilinear coordinates.
    """
    rho = np.hypot(coordinates[0], coordinates[1])
    theta = np.arctan2(-coordinates[1], coordinates[0])
    return np.array([rho, theta])


def factorial(n : int) -> int:
    """
    Calculate n! in a jax friendly way. Note that n == 0 is not a 
    safe case.  
    Parameters
    ----------
    n : int
        The integer to calculate the factorial of.
    Returns
    n! : int
        The factorial of the integer
    """
    return jax.lax.exp(jax.lax.lgamma(n + 1.))


class Aperture(eqx.Module, ABC):
    """
    An abstract class that defines the structure of all the concrete
    apertures. An aperture is represented by an array, usually in the
    range of 0. to 1.. Values in between can be used to represent 
    soft edged apertures and intermediate surfaces. 
    Attributes
    ----------
    pixels : int
        The number of pixels along one edge of the array which 
        represents the aperture.
    x_offset : float, meters
        The x coordinate of the centre of the aperture.
    y_offset : float, meters
        The y coordinate of the centre of the aperture.
    theta : float, radians
        The angle of rotation from the positive x-axis. 
    phi : float, radians
        The rotation of the y-axis away from the vertical and torward 
        the negative x-axis. 
    magnification : float
        The radius of the aperture. The radius belongs to the smallest
        circle that completely contains the aperture. For the math
        nerds the infimum of the set of circles whose union with the
        aperture is the aperture. 
    pixel_scale : float, meters per pixel 
        The length along one side of a square pixel. 
    """
    pixels : int
    x_offset : float
    y_offset : float
    theta : float
    phi : float
    magnification : float
    pixel_scale : float # Not gradable
    

    def __init__(self : Layer, number_of_pixels : int,
            x_offset : float, y_offset : float, theta : float,
            phi : float, magnification : float,
            pixel_scale : float) -> Layer:
        """
        Parameters
        ----------
        number_of_pixels : int
            The number of pixels along one side of the array that 
            represents this aperture.
        x_offset : float, meters
            The centre of the coordinate system along the x-axis.
        y_offset : float, meters
            The centre of the coordinate system along the y-axis. 
        theta : float, radians
            The rotation of the coordinate system of the aperture 
            away from the positive x-axis.
        phi : float, radians
            The rotation of the y-axis away from the vertical and 
            torward the negative x-axis measured from the vertical.
        magnification : float
            The scaling of the aperture. 
        pixel_scale : float, meters per pixel
            The dimension along one edge of the pixel. At present 
            only square (meter) pixels are supported. 
        """
        self.pixels = int(number_of_pixels)
        self.x_offset = np.asarray(x_offset).astype(float)
        self.y_offset = np.asarray(y_offset).astype(float)
        self.theta = np.asarray(theta).astype(float)
        self.phi = np.asarray(phi).astype(float)
        self.magnification = np.asarray(magnification).astype(float)
        self.pixel_scale = float(pixel_scale)

    
    @abstractmethod
    def _aperture(self : Layer, coordinates : int) -> Array:
        """
        Generate the aperture array as an array. 
        
        Parameters
        ----------
        coordinates : Tensor
            The coordinate system over which to generate the aperture 
            The leading dimesnion of the tensor should be the x and y
            coordinates in that order. 
<<<<<<< HEAD
=======

>>>>>>> 0fbae029
        Returns
        -------
        aperture : Array[Float]
            The aperture. If these values are confined between 0. and 1.
            then the physical interpretation is the transmission 
            coefficient of that pixel. 
        """


    def get_pixel_scale(self: Layer) -> float:
        """
        Returns
        -------
        pixel_scale : float, meters per pixel
            The length along one side of the a square picel used in
            the constuction of the aperture.
        """
        return self.pixel_scale        


    def get_npix(self : Layer) -> int:
        """
        Returns
        -------
        pixels : int
            The number of pixels that parametrise this aperture.
        """
        return self.pixels


    def get_centre(self : Layer) -> tuple:
<<<<<<< HEAD
=======
        """
        Returns 
        -------
        x, y : tuple(float, float) meters
            The coodinates of the centre of the aperture. The first 
            element of the tuple is the x coordinate and the second 
            is the y coordinate.
        """
        return self.x_offset, self.y_offset


    def get_rotation(self : Layer) -> float:
        """
        Returns 
        -------
        theta : float, radians 
            The angle of rotation of the aperture away from the 
            positive x-axis. 
        """
        return self.theta


    def get_shear(self : Layer) -> float:
        """
        Returns 
        -------
        phi : float, radians
            The angle that the y-axis of the coordinate system of 
            the aperture has been rotated towards the negative
            x-axis. This corresponds to a shear. 
        """
        return self.shear


    def get_magnification(self : Layer) -> float:
        """
        Returns
        -------
        magnification : float
            A proportionality factor indicating the magnification 
            of the aperture. 
        """
        return self.magnification


    def _magnify(self : Layer, coordinates : Tensor) -> Tensor:
        """
        Enlarge or shrink the coordinate system, by the inbuilt 
        amount specified by `self._rmax`.

        Parameters
        ----------
        coordinates : Tensor
            A `(2, npix, npix)` representation of the coordinate 
            system. The leading dimensions specifies the x and then 
            the y coordinates in that order. 

        Returns
        -------
        coordinates : Tensor
            The enlarged or shrunken coordinate system.
        """
        return 1 / self.get_magnification() * coordinates


    def _rotate(self : Layer, coordinates : Tensor) -> Tensor:
        """
        Rotate the coordinate system by a pre-specified amount,
        `self._theta`

        Parameters
        ----------
        coordinates : Tensor
            A `(2, npix, npix)` representation of the coordinate 
            system. The leading dimensions specifies the x and then 
            the y coordinates in that order. 

        Returns
        -------
        coordinates : Tensor
            The rotated coordinate system. 
        """
        rotation_matrix = np.array([
            [np.cos(self.theta), -np.sin(self.theta)],
            [np.sin(self.theta), np.cos(self.theta)]])            
        return np.apply_along_axis(np.matmul, 0, coordinates, 
            rotation_matrix) 


    def _shear(self : Layer, coordinates : Tensor) -> Tensor:
        """
        Shear the coordinate system by the inbuilt amount `self._phi`.

        Parameters
        ----------
        coordinates : Tensor
            A `(2, npix, npix)` representation of the coordinate 
            system. The leading dimensions specifies the x and then 
            the y coordinates in that order. 

        Returns
        -------
        coordinates : Tensor
            The sheared coordinate system. 
        """
        return coordinates\
            .at[0]\
            .set(coordinates[0] - coordinates[1] * np.tan(self.phi)) 


    def _translate(self : Layer, coordinates : Tensor) -> Tensor:
        """
        Offset the coordinate system by prespecified amounts in both
        the `x` and `y` directions. 

        Parameters
        ----------
        coordinates : Tensor
            A `(2, npix, npix)` representation of the coordinate 
            system. The leading dimensions specifies the x and then 
            the y coordinates in that order. 

        Returns
        -------
        coordinates : Tensor
            The translated coordinate system. 
        """
        return coordinates\
            .at[0]\
            .set(coordinates[0] + self.x_offset)\
            .at[1]\
            .set(coordinates[1] + self.y_offset)


    def _coordinates(self : Layer) -> Tensor:
        """
        Generate the transformed coordinate system for the aperture.

        Returns
        -------
        coordinates : Tensor
            The coordinate system in the rectilinear view, with the
            x and y coordinates stacked above one another.
        """
        coordinates = self._shear(
            self._rotate(
                self._translate(
                    self._magnify(
                        self.get_pixel_scale() * \
                            get_pixel_positions(self.get_npix())))))
        return coordinates


    def set_theta(self : Layer, theta : float) -> Layer:
        """
        Parameters
        ----------
        theta : float
            The angle of rotation from the positive x-axis.  

        Returns
        -------
        basis : HexagonalBasis 
            The rotated hexagonal basis. 
        """
        return eqx.tree_at(lambda basis : basis.theta, self, theta)


    def set_magnification(self : Layer, rmax : float) -> Layer:
        """
        Parameters
        ----------
        rmax : float
            The radius of the smallest circle that can completely 
            enclose the aperture.

        Returns
        -------
        basis : HexagonalBasis
            The magnified hexagonal basis.
        """
        return eqx.tree_at(lambda basis : basis.magnification, self, rmax)


    def set_shear(self : Layer, phi : float) -> Layer:
        """
        Parameters
        ----------
        phi : float
            The angle of shear from the positive y-axis.

        Returns
        -------
        basis : HexagonalBasis
            The sheared hexagonal basis.
        """
        return eqx.tree_at(lambda basis : basis.phi, self, phi)      


    def set_x_offset(self : Layer, x : float) -> Layer:
        """
        Parameters
        ----------
        x : float
            The x coordinate of the centre of the hexagonal
            aperture.

        Returns
        -------
        basis : HexagonalBasis
            The translated hexagonal basis. 
        """
        return eqx.tree_at(lambda basis : basis.x_offset, self, x)


    def set_y_offset(self : Layer, y : float) -> Layer:
        """
        Parameters
        ----------
        x : float
            The y coordinate of the centre of the hexagonal
            aperture.

        Returns
        -------
        basis : HexagonalBasis
            The translated hexagonal basis. 
        """
        return eqx.tree_at(lambda basis : basis.y_offset, self, y)


    def __call__(self : Layer, parameters : dict) -> dict:
>>>>>>> 0fbae029
        """
        Returns 
        -------
        x, y : tuple(float, float) meters
            The coodinates of the centre of the aperture. The first 
            element of the tuple is the x coordinate and the second 
            is the y coordinate.
        """
        return self.x_offset, self.y_offset


    def get_rotation(self : Layer) -> float:
        """
        Returns 
        -------
        theta : float, radians 
            The angle of rotation of the aperture away from the 
            positive x-axis. 
        """
        return self.theta


    def get_shear(self : Layer) -> float:
        """
        Returns 
        -------
        phi : float, radians
            The angle that the y-axis of the coordinate system of 
            the aperture has been rotated towards the negative
            x-axis. This corresponds to a shear. 
        """
        return self.shear


    def get_magnification(self : Layer) -> float:
        """
        Returns
        -------
        magnification : float
            A proportionality factor indicating the magnification 
            of the aperture. 
        """
        return self.magnification


    def _magnify(self : Layer, coordinates : Tensor) -> Tensor:
        """
        Enlarge or shrink the coordinate system, by the inbuilt 
        amount specified by `self._rmax`.
        Parameters
        ----------
        coordinates : Tensor
            A `(2, npix, npix)` representation of the coordinate 
            system. The leading dimensions specifies the x and then 
            the y coordinates in that order. 
        Returns
        -------
        coordinates : Tensor
            The enlarged or shrunken coordinate system.
        """
        return 1 / self.get_magnification() * coordinates


    def _rotate(self : Layer, coordinates : Tensor) -> Tensor:
        """
        Rotate the coordinate system by a pre-specified amount,
        `self._theta`
        Parameters
        ----------
<<<<<<< HEAD
        coordinates : Tensor
            A `(2, npix, npix)` representation of the coordinate 
            system. The leading dimensions specifies the x and then 
            the y coordinates in that order. 
        Returns
        -------
        coordinates : Tensor
            The rotated coordinate system. 
        """
        rotation_matrix = np.array([
            [np.cos(self.theta), -np.sin(self.theta)],
            [np.sin(self.theta), np.cos(self.theta)]])            
        return np.apply_along_axis(np.matmul, 0, coordinates, 
            rotation_matrix) 


    def _shear(self : Layer, coordinates : Tensor) -> Tensor:
        """
        Shear the coordinate system by the inbuilt amount `self._phi`.
        Parameters
        ----------
        coordinates : Tensor
            A `(2, npix, npix)` representation of the coordinate 
            system. The leading dimensions specifies the x and then 
            the y coordinates in that order. 
        Returns
        -------
        coordinates : Tensor
            The sheared coordinate system. 
        """
        return coordinates\
            .at[0]\
            .set(coordinates[0] - coordinates[1] * np.tan(self.phi)) 


    def _translate(self : Layer, coordinates : Tensor) -> Tensor:
        """
        Offset the coordinate system by prespecified amounts in both
        the `x` and `y` directions. 
        Parameters
        ----------
        coordinates : Tensor
            A `(2, npix, npix)` representation of the coordinate 
            system. The leading dimensions specifies the x and then 
            the y coordinates in that order. 
        Returns
        -------
        coordinates : Tensor
            The translated coordinate system. 
        """
        return coordinates\
            .at[0]\
            .set(coordinates[0] + self.x_offset)\
            .at[1]\
            .set(coordinates[1] + self.y_offset)


    def _coordinates(self : Layer) -> Tensor:
        """
        Generate the transformed coordinate system for the aperture.
        Returns
        -------
        coordinates : Tensor
            The coordinate system in the rectilinear view, with the
            x and y coordinates stacked above one another.
        """
        coordinates = self._shear(
            self._rotate(
                self._translate(
                    self._magnify(
                        self.get_pixel_scale() * \
                            get_pixel_positions(self.get_npix())))))
        return coordinates


    def set_theta(self : Layer, theta : float) -> Layer:
        """
        Parameters
        ----------
        theta : float
            The angle of rotation from the positive x-axis.  
        Returns
        -------
        basis : HexagonalBasis 
            The rotated hexagonal basis. 
        """
        return eqx.tree_at(lambda basis : basis.theta, self, theta)


    def set_magnification(self : Layer, rmax : float) -> Layer:
        """
        Parameters
        ----------
        rmax : float
            The radius of the smallest circle that can completely 
            enclose the aperture.
        Returns
        -------
        basis : HexagonalBasis
            The magnified hexagonal basis.
        """
        return eqx.tree_at(lambda basis : basis.magnification, self, rmax)


    def set_shear(self : Layer, phi : float) -> Layer:
        """
        Parameters
        ----------
        phi : float
            The angle of shear from the positive y-axis.
        Returns
        -------
        basis : HexagonalBasis
            The sheared hexagonal basis.
        """
        return eqx.tree_at(lambda basis : basis.phi, self, phi)      


    def set_x_offset(self : Layer, x : float) -> Layer:
        """
        Parameters
        ----------
        x : float
            The x coordinate of the centre of the hexagonal
            aperture.
        Returns
        -------
        basis : HexagonalBasis
            The translated hexagonal basis. 
        """
        return eqx.tree_at(lambda basis : basis.x_offset, self, x)


    def set_y_offset(self : Layer, y : float) -> Layer:
        """
        Parameters
        ----------
        x : float
            The y coordinate of the centre of the hexagonal
            aperture.
        Returns
        -------
        basis : HexagonalBasis
            The translated hexagonal basis. 
        """
        return eqx.tree_at(lambda basis : basis.y_offset, self, y)


    def __call__(self : Layer, parameters : dict) -> dict:
        """
        Apply the aperture to an incoming wavefront.
        Parameters
        ----------
=======
>>>>>>> 0fbae029
        parameters : dict
            A dictionary containing the parameters of the model. 
            The dictionary must satisfy `parameters.get("Wavefront")
            != None`. 
        Returns
        -------
        parameters : dict
            The parameter, parameters, with the "Wavefront"; key
            value updated. 
        """
        wavefront = parameters["Wavefront"]
        wavefront = wavefront.mulitply_amplitude(
           self._aperture(self.get_npix()))
        parameters["Wavefront"] = wavefront
        return parameters


class AnnularAperture(Aperture):
    """
    A circular aperture, parametrised by the number of pixels in
    the array. By default this is a hard edged aperture but may be 
    in future modifed to provide soft edges. 
    Attributes
    ----------
    rmax : float
        The proportion of the pixel vector that is contained within
        the outer ring of the aperture.
    rmin : float
        The proportion of the pixel vector that is contained within
        the inner ring of the aperture. 
    """
    rmin : float
    rmax : float


    def __init__(self : Layer, npix : int, x_offset : float, 
            y_offset : float, theta : float, phi : float, 
            magnification : float, pixel_scale : float,
            rmax : float, rmin : float) -> Layer:
        """
        Parameters
        ----------
        npix : int
            The number of layers along one edge of the array that 
            represents this aperture.
        x_offset : float, meters
            The centre of the coordinate system along the x-axis.
        y_offset : float, meters
            The centre of the coordinate system along the y-axis. 
        theta : float, radians
            The rotation of the coordinate system of the aperture 
            away from the positive x-axis. Due to the symmetry of 
            ring shaped apertures this will not change the final 
            shape and it is recomended that it is just set to zero.
        phi : float, radians
            The rotation of the y-axis away from the vertical and 
            torward the negative x-axis measured from the vertical.
        magnification : float
            The scaling of the aperture. 
        pixel_scale : float, meters per pixel
            The length of one side of a square pixel. Defines the 
            physical size of the array representing the aperture.
        rmax : float, meters
            The outer radius of the annular aperture. 
        rmin : float, meters
            The inner radius of the annular aperture. 
        """
        super().__init__(npix, x_offset, y_offset, theta, phi, 
            magnification, pixel_scale)
        self.rmax = rmax
        self.rmin = rmin


    def _aperture(self : Layer) -> Array:
        """
        Generates an array representing a hard edged circular aperture.
        All the values are 0. except for the outer edge. The t
 
        Returns
        -------
        aperture : Array[Float]
            The aperture. If these values are confined between 0. and 1.
            then the physical interpretation is the transmission 
            coefficient of that pixel. 
        """
        coordinates = cartesian_to_polar(self._coordinates())
        return ((coordinates <= self.rmax) \
            & (coordinates > self.rmin)).astype(float)


class HexagonalAperture(Aperture):
    """
    Generate a hexagonal aperture, parametrised by rmax. 
    
    Attributes
    ----------
    rmax : float, meters
        The infimum of the radii of the set of circles that fully 
        enclose the hexagonal aperture. In other words the distance 
        from the centre to one of the vertices. 
    """
    rmax : float


    def __init__(self : Layer, npix : int, x_offset : float, 
            y_offset : float, theta : float, phi : float, 
            magnification : float, pixel_scale : float,
            rmax : float, rmin : float) -> Layer:
        """
        Parameters
        ----------
        npix : int
            The number of layers along one edge of the array that 
            represents this aperture.
        x_offset : float, meters
            The centre of the coordinate system along the x-axis.
        y_offset : float, meters
            The centre of the coordinate system along the y-axis. 
        theta : float, radians
            The rotation of the coordinate system of the aperture 
            away from the positive x-axis. Due to the symmetry of 
            ring shaped apertures this will not change the final 
            shape and it is recomended that it is just set to zero.
        phi : float, radians
            The rotation of the y-axis away from the vertical and 
            torward the negative x-axis measured from the vertical.
        magnification : float
            The scaling of the aperture. 
        pixel_scale : float, meters per pixel
            The length of one side of a square pixel. Defines the 
            physical size of the array representing the aperture.
        rmax : float, meters
            The distance from the center of the hexagon to one of
            the vertices. . 
        """
        super().__init__(npix, x_offset, y_offset, theta, phi, 
            magnification, pixel_scale)
        self.rmax = rmax


    def get_rmax(self : Layer) -> float:
        """
        Returns
        -------
        max_radius : float, meters
            The distance from the centre of the hexagon to one of 
            the vertices.
        """
        return self.rmax


    def _aperture(self : Layer) -> Array:
        """
        Generates an array representing the hard edged hexagonal 
        aperture. 
        Returns
        -------
        aperture : Array
            The aperture represented as a binary float array of 0. and
            1. representing no transmission and transmission 
            respectively.
        """
        x_centre, y_centre = self._get_centre()
        number_of_pixels = self.get_npix()
        maximum_radius = self.get_rmax()

        x, y = _get_pixel_positions(number_of_pixels, -x_centre,
            -y_centre)

        x *= 2 / number_of_pixels
        y *= 2 / number_of_pixels

        rectangle = (np.abs(x) <= maximum_radius / 2.) \
            & (np.abs(y) <= (maximum_radius * np.sqrt(3) / 2.))

        left_triangle = (x <= - maximum_radius / 2.) \
            & (x >= - maximum_radius) \
            & (np.abs(y) <= (x + maximum_radius) * np.sqrt(3))

        right_triangle = (x >= maximum_radius / 2.) \
            & (x <= maximum_radius) \
            & (np.abs(y) <= (maximum_radius - x) * np.sqrt(3))

        hexagon = rectangle | left_triangle | right_triangle
        return np.asarray(hexagon).astype(float)


class JWSTPrimaryApertureSegment(Aperture):
    """
    A dLux implementation of the JWST primary aperture segment.
    The segments are sketched and drawn below:
<<<<<<< HEAD
=======

>>>>>>> 0fbae029
                            +---+
                           *     *
                      +---+  B1   +---+
                     *     *     *     *
                +---+  C6   +---+  C1   +---+
               *     *     *     *     *     *
              +  B6   +---+  A1   +---+  B2   +
               *     *     *     *     *     *
                +---+  A6   +---+  A2   +---+
               *     *     *     *     *     *
              +  C5   +---+       +---+  C2   +
               *     *     *     *     *     * 
                +---+  A5   +---+  A3   +---+
               *     *     *     *     *     *   
              +  B5   +---+  A4   +---+  B3   +
               *     *     *     *     *     *
                +---+  C4   +---+  C3   +---+
                     *     *     *     *
                      +---+  B4   +---+
                           *     *         
                            +---+    
<<<<<<< HEAD
    The data for the vertices is retrieved from WebbPSF and the 
    syntax for using the class is as follows:
=======

    The data for the vertices is retrieved from WebbPSF and the 
    syntax for using the class is as follows:

>>>>>>> 0fbae029
    >>> npix = 1008 # Total number of pixels for the entire primary
    >>> appix = 200 # Pixels for this specific aperture. 
    >>> C1 = JWSTPrimaryApertureSegment("C1-1", npix, appix)
    >>> aperture = C1._aperture()
<<<<<<< HEAD
    If you want to only model one mirror then appix and npix can be 
    set to the same. The assumption is that the entire aperture is 
    going to be modelled. 
    To use the aperture to generate an orthonormal basis on the not 
    quite a hexagon we use the following code. 
    >>> basis = Basis(C1(), nterms)._basis()
=======

    If you want to only model one mirror then appix and npix can be 
    set to the same. The assumption is that the entire aperture is 
    going to be modelled. 

    To use the aperture to generate an orthonormal basis on the not 
    quite a hexagon we use the following code. 

    >>> basis = Basis(C1(), nterms)._basis()

>>>>>>> 0fbae029
    To learn the rotation, shear and other parameters of the mirror 
    we can provide this functionality to the constructor of the 
    aperture. For example:
    
    >>> C1 = JWSTPrimaryApertureSegment(
    ...     segement : str = "C1-1",
    ...     number_of_pixels : int = npix,
    ...     aperture_pixels : int = appix,
    ...     rotation : float = 0.1,
    ...     shear : float = 0.1,
    ...     magnification = 1.001)
    >>> basis = Basis(npix, nterms, C1)._basis()   
<<<<<<< HEAD
=======

>>>>>>> 0fbae029
    The generation of zernike polynomials and there orthonormalisation
    is an archilies heal of the project, currently runnig much slower 
    than equivalent implementations and there is ongoing work into 
    optimising this but for now you are unfortunate.  
<<<<<<< HEAD
=======

>>>>>>> 0fbae029
    Attributes
    ----------
    segement : str
        The string code for the segment that is getting modelled. 
        The format for the string is the "Ln" where "L" is the 
        letter code and "n" is the number. The format "Ln-m" will 
        also work where m is an integer mapping of "Ln" to the 
        integers. The way it works is A1, A2, A3, A4, A5 and A6 map 
        to 1, 2, 3, 4, 5 and 6. B1, B2, B3, B4, B5 and B6 map to 
        7, 9, 11, 13, 15, 17 and Cn map to the remaining numbers.
    x_offset : float, meters
        The x offset of the centre. This is automatically calculated
        in the consturctor but can be changed and optimised.
    y_offset : float, meters
        The y offset of the centre. This is automatically calculated 
        in the constructor but can be changed and optimised. 
    theta : float, Radians
        The angle of rotation from the positive x axis.
    phi : float
        The angle of shear. If the initial shape of the aperture is
        as shown in fig. 1, then the sheered aperture is as shown 
        in fig. 2.
                                  |
                                +---+
                               *  |  *
                          <---+---+---+--->
                               *  |  *
                                +---+                       
                                  |
                    fig 1. The unsheered aperture.
<<<<<<< HEAD
=======

>>>>>>> 0fbae029
                                  |  / 
                                  +---+
                                * |/  *
                          <---+---+---+--->
                              *  /| *
                              +---+                       
                               /  |
                    fig 2. The sheered aperture. 
<<<<<<< HEAD
=======

>>>>>>> 0fbae029
    magnification : float
        The multiplicative factor indicating the size of the aperture
        from the initial.
    pixel_scale : float, meters per pixel
        The is automatically calculated. DO NOT MODIFY THIS VALUE.  
    x : Vector[float], meters
        The x coordinates of the vertices. It is not recomended that 
        gradients be taken with respect to these. Also note that these
        are measured with respect to the centre of the coordinate 
        system with the origin at `x_offset`, `y_offset`.
    y : Vector[float]
        The y coordinates of the vertices. It is not recommended that
        gradients be take with respect to these. As with `x` these 
        are centred on the coordinate system with the origin at 
        `x_offset`, `y_offset`.
    alpha : Vector[float], radians.   
        The angular position of each vertex counterclockwise around
        the shape.            
    """
    segment : str 
    x : float
    y : float
    alpha : float


    def __init__(self : Layer, segment : str, pixels : int,
            pixel_scale : float, theta : float = 0., phi : float = 0., 
            magnification : float = 1.) -> Layer:
        """
        Parameters
        ----------
        segement : str
            The James Webb primary mirror section to modify. The 
            format of this string is "Ln", where "L" is a letter 
            "A", "B" or "C" and "n" is a number. See the class
            documentation for more detail.
        pixels : int
            The number of pixels that the entire compound aperture
            is to be generated over. 
        theta : float, radians
            The angle that the aperture is rotated from the positive 
            x-axis. By default the horizontal sides are parallel to 
            the x-axis.
        phi : float, radians
            The angle that the y-axis is rotated away from the 
            vertical. This results in a sheer. 
        magnification : float
            A factor by which to enlarge or shrink the aperture. 
            Should only be very small amounts in typical use cases.
        """
        vertices = self._load(segment)
        x, y, alpha = self._vertices(vertices)
        x_offset, y_offset = self._offset(vertices)
        self.segment = str(segment)
        self.x = np.asarray(x).astype(float)
        self.y = np.asarray(y).astype(float)
        self.alpha = np.asarray(alpha).astype(float)
        super().__init__(pixels, x_offset, y_offset, theta, phi,
            magnification, pixel_scale)


    # TODO: Does this functionality really need to be separate. 
    # consider moving into the function below.              
    def _wrap(self : Layer, array : Vector, order : Vector) -> tuple:
<<<<<<< HEAD
        """
        Re-order an array and duplicate the first element as an additional
        final element. Satisfies the postcondition `wrapped.shape[0] ==
        array.shape[0] + 1`. This is just a helper method to simplify 
        external object and is not physically important (Only invoke 
        this method if you know what you are doing)
        Parameters
        ----------
        array : Vector
            The 1-dimensional vector to sort and append to. Must be one 
            dimesnional else unexpected behaviour can occur.
        order : Vector
            The new order for the elements of `array`. Will be accessed 
            by invoking `array.at[order]` hence `order` must be `int`
            `dtype`.
        Returns
        -------
        wrapped : Vector
            `array` with `array[0]` appended to the end. The dimensions
            of `array` are also expanded twofold so that the final
            shape is `wrapped.shape == (array.shape[0] + 1, 1, 1)`.
            This is just for the vectorisation demanded later in the 
            code.
        """
        _array = np.zeros((array.shape[0] + 1,))\
            .at[:-1]\
            .set(array.at[order].get())\
            .reshape(-1, 1, 1)
        return _array.at[-1].set(_array[0])
        
=======
        """
        Re-order an array and duplicate the first element as an additional
        final element. Satisfies the postcondition `wrapped.shape[0] ==
        array.shape[0] + 1`. This is just a helper method to simplify 
        external object and is not physically important (Only invoke 
        this method if you know what you are doing)

        Parameters
        ----------
        array : Vector
            The 1-dimensional vector to sort and append to. Must be one 
            dimesnional else unexpected behaviour can occur.
        order : Vector
            The new order for the elements of `array`. Will be accessed 
            by invoking `array.at[order]` hence `order` must be `int`
            `dtype`.

        Returns
        -------
        wrapped : Vector
            `array` with `array[0]` appended to the end. The dimensions
            of `array` are also expanded twofold so that the final
            shape is `wrapped.shape == (array.shape[0] + 1, 1, 1)`.
            This is just for the vectorisation demanded later in the 
            code.
        """
        _array = np.zeros((array.shape[0] + 1,))\
            .at[:-1]\
            .set(array.at[order].get())\
            .reshape(-1, 1, 1)
        return _array.at[-1].set(_array[0])
        

    def _vertices(self : Layer, vertices : Matrix) -> tuple:
        """
        Generates the vertices that are compatible with the rest of 
        the transformations from the raw data vertices.

        Parameters
        ----------
        vertices : Matrix, meters
            The vertices loaded from the WebbPSF module. 

        Returns
        -------
        x, y, angles : tuple 
            The vertices in normalised positions and wrapped so that 
            they can be used in the generation of the compound aperture.
            The `x` is the x coordinates of the vertices, the `y` is the 
            the y coordinates and `angles` is the angle of the vertex. 
        """
        _x = (vertices[:, 0] - np.mean(vertices[:, 0]))
        _y = (vertices[:, 1] - np.mean(vertices[:, 1]))

        _angles = np.arctan2(_y, _x)
        _angles += 2 * np.pi * (np.arctan2(_y, _x) < 0.)

        # By default the `np.arctan2` function returns values within the 
        # range `(-np.pi, np.pi)` but comparisons are easiest over the 
        # range `(0, 2 * np.pi)`. This is where the logic implemented 
        # above comes from. 

        order = np.argsort(_angles)

        x = self._wrap(_x, order)
        y = self._wrap(_y, order)
        angles = self._wrap(_angles, order).at[-1].add(2 * np.pi)

        # The final `2 * np.pi` is designed to make sure that the wrap
        # of the first angle is within the angular coordinate system 
        # associated with the aperture. By convention this is the
        # range `angle[0], angle[0] + 2 * np.pi` what this means in 
        # practice is that the first vertex appearing in the array 
        # is used to chose the coordinate system in angular units. 

        return x, y, angles


    def _offset(self : Layer, vertices : Matrix) -> tuple:
        """
        Get the offsets of the coordinate system.

        Parameters
        ----------
        vertices : Matrix 
            The unprocessed vertices loaded from the JWST data file.
            The correct shape for this array is `vertices.shape == 
            (2, number_of_vertices)`. 
        pixel_scale : float, meters
            The physical size of each pixel along one of its edges.

        Returns 
        -------
        x_offset, y_offset : float, meters
            The x and y offsets in physical units. 
        """
        x_offset = np.mean(vertices[:, 0])
        y_offset = np.mean(vertices[:, 1])
        return x_offset, y_offset


    # TODO: number_of_pixels can be moved out as a parameter
    def _rad_coordinates(self : Layer) -> tuple:
        """
        Generates the vectorised coordinate system associated with the 
        aperture.

        Parameters
        ----------
        phi_naught : float 
            The angle substending the first vertex. 

        Returns 
        -------
        rho, theta : tuple[Tensor]
            The stacked coordinate systems that are typically passed to 
            `_segments` to generate the segments.
        """
        cartesian = self._coordinates()
        positions = cartesian_to_polar(cartesian)

        # rho = positions[0] * self.get_pixel_scale()
        rho = positions[0]        

        theta = positions[1] 
        theta += 2 * np.pi * (positions[1] < 0.)
        theta += 2 * np.pi * (theta < self.alpha[0])

        rho = np.tile(rho, (6, 1, 1))
        theta = np.tile(theta, (6, 1, 1))
        return rho, theta


    def _edges(self : Layer, rho : Tensor, theta : Tensor) -> Tensor:
        """
        Generate lines connecting adjacent vertices.

        Parameters
        ----------
        rho : Tensor, meters
            Represents the radial distance of every point from the 
            centre of __this__ aperture. 
        theta : Tensor, Radians
            The angle associated with every point in the final bitmap.

        Returns
        -------
        edges : Tensor
            The edges represented as a Bitmap with the points inside the 
            edge marked as 1. and outside 0. The leading axis contains 
            each unique edge and the corresponding matrix is the bitmap.
        """
        # This is derived from the two point form of the equation for 
        # a straight line (eq. 1)
        # 
        #           y_2 - y_1
        # y - y_1 = ---------(x - x_1)
        #           x_2 - x_1
        # 
        # This is rearranged to the form, ay - bx = c, where:
        # - a = (x_2 - x_1)
        # - b = (y_2 - y_1)
        # - c = (x_2 - x_1)y_1 - (y_2 - y_1)x_1
        # we can then drive the transformation to polar coordinates in 
        # the usual way through the substitutions; y = r sin(theta), and 
        # x = r cos(theta). The equation is now in the form 
        #
        #                  c
        # r = ---------------------------
        #     a sin(theta) - b cos(theta) 
        #
        a = (self.x[1:] - self.x[:-1])
        b = (self.y[1:] - self.y[:-1])
        c = (a * self.y[:-1] - b * self.x[:-1])

        linear = c / (a * np.sin(theta) - b * np.cos(theta))
        #return rho < (linear * self.get_pixel_scale())
        return rho < linear


    def _wedges(self : Layer, theta : Tensor) -> Tensor:
        """
        The angular bounds of each segment of an individual hexagon.

        Parameters
        ----------
        theta : Tensor, Radians
            The angle away from the positive x-axis of the coordinate
            system associated with this aperture. Please note that `theta`
            May not start at zero. 

        Returns 
        -------
        wedges : Tensor 
            The angular bounds associated with each pair of vertices in 
            order. The leading axis of the Tensor steps through the 
            wedges in order arround the circle. 
        """
        # A wedge simply represents the angular bounds of the aperture
        # I have demonstrated below with a hexagon but understand that
        # these bounds are _purely_ angular (see fig 1.)
        #
        #               +-------------------------+
        #               |                ^^^^^^^^^|
        #               |     +--------+^^^^^^^^^^|
        #               |    /        /^*^^^^^^^^^|
        #               |   /        /^^^*^^^^^^^^|
        #               |  /        /^^^^^*^^^^^^^|
        #               | +        +^^^^^^^+^^^^^^|
        #               |  *              /       |
        #               |   *            /        |
        #               |    *          /         |
        #               |     +--------+          |
        #               +-------------------------+
        #               figure 1: The angular bounds 
        #                   between the zeroth and the 
        #                   first vertices. 
        #
        return (self.alpha[:-1] < theta) & (theta < self.alpha[1:])


    def _segments(self : Layer, theta : Tensor, rho : Tensor) -> Tensor:
        """
        Generate the segments as a stacked tensor. 

        Parameters
        ----------
        theta : Tensor
            The angle of every pixel associated with the coordinate system 
            of this aperture. 
        rho : Tensor
            The radial positions associated with the coordinate system 
            of this aperture. 

        Returns 
        -------
        segments : Tensor 
            The bitmaps corresponding to each vertex pair in the vertices.
            The leading dimension contains the unique segments. 
        """
        edges = self._edges(rho, theta)
        wedges = self._wedges(theta)
        return (edges & wedges).astype(float)
        

    def _aperture(self : Layer) -> Matrix:
        """
        Generate the BitMap representing the aperture described by the 
        vertices. 

        Returns
        -------
        aperture : Matrix 
            The Bit-Map that represents the aperture. 
        """
        # TODO: consider storing the vertices as a parameter to 
        # avoid reloading them every time. 
        rho, theta = self._rad_coordinates()
        segments = self._segments(theta, rho)
        return segments.sum(axis=0)


    def _load(self : Layer, segment : str):
        """
        Load the desired segment from the WebbPSF data. 

        Parameters
        ----------
        segment : str
            The segment that is desired to load. Should be in the 
            form "Ln". See the class doc string for more detail.
>>>>>>> 0fbae029

    def _vertices(self : Layer, vertices : Matrix) -> tuple:
        """
        Generates the vertices that are compatible with the rest of 
        the transformations from the raw data vertices.
        Parameters
        ----------
        vertices : Matrix, meters
            The vertices loaded from the WebbPSF module. 
        Returns
        -------
<<<<<<< HEAD
        x, y, angles : tuple 
            The vertices in normalised positions and wrapped so that 
            they can be used in the generation of the compound aperture.
            The `x` is the x coordinates of the vertices, the `y` is the 
            the y coordinates and `angles` is the angle of the vertex. 
        """
        _x = (vertices[:, 0] - np.mean(vertices[:, 0]))
        _y = (vertices[:, 1] - np.mean(vertices[:, 1]))
=======
        vertices : Matrix, meters
            The vertice information in any order with the shape
            (2, 6).
        """
        return dict(JWST_PRIMARY_SEGMENTS)[segment]


class CompoundAperture(eqx.Module):
    """
    Represents an aperture that contains more than one single 
    aperture. The smaller sub-apertures are stored in a dictionary
    pytree and are so acessible by user defined name. For example:

    >>> x_sep = 0.1
    >>> width = 0.005
    >>> height = 0.2
    >>> first_slit = RectangularAperture(
    ...     npix=1008, width=width, height=height, 
    ...     x_offset = -x_sep/2, y_offset=0.,
    ...     theta=0., phi=0., magnification=0.)
    >>> second_slit = RectangularAperture(
    ...     npix=1008, width=width, height=height, 
    ...     x_offset = x_sep/2, y_offset=0.,
    ...     theta=0., phi=0., magnification=0.)
    >>> apertures = {"Right": first_slit, "Left": second_slit}
    >>> double_slit = CompoundAperture(apertures)
    >>> double_slit["Right"]

    Attributes
    ----------
    npix : int
        The number of pixels to be used to represent the entire 
        set of apertures.
    pixel_scale : float, meters per pixel
        The length of the side of one pixel in the image. 
    apertures : dict(str, Layer)
        The apertures that make up the compound aperture. 
    """
    npix : int
    pixel_scale : float
    apertures : dict    


    def __init__(self : Layer, number_of_pixels : int, 
            pixel_scale : float, apertures : dict) -> Layer:
        """
        Parameters
        ----------
        number_of_pixels : int
            The number of pixels used to represent the compound 
            aperture. 
        pixel_scale : float, meters per pixel
            The length of one edge of a pixel in the rendered 
            aperture.
        apertures : dict
            The aperture objects stored in a dictionary of type
            {str : Layer} where the Layer is a subclass of the 
            Aperture.
        """
        self.npix = int(number_of_pixels)
        self.pixel_scale = float(pixel_scale)
        self.apertures = apertures


    def __getitem__(self : Layer, key : str) -> Layer:
        """
        Get one of the apertures from the collection using a name 
        based lookup.
        
        Parameters
        ----------
        key : str
            The name of the aperture to lookup. See the class doc
            string for more information.
        """
        return self.apertures[key]


    def __setitem__(self : Layer, key : str, value : Layer) -> None:
        """
        Assign a new value to one of the aperture mirrors.

        Parameters
        ----------
        key : str
            The name of the segement to replace for example "B1-7".
        value : Layer
            The new value to assign to that segement.
        """
        self.apertures[key] = value


    def _aperture(self : Layer) -> Matrix:
        """
        Returns 
        -------
        aperture : Matrix
            An aperture generated by combining all of the sub 
            apertures that were stored. 
        """
        apertures = []
        for aperture in self.apertures.values():
            apertures.append(aperture._aperture())
        return np.stack(apertures).sum(axis=0)
>>>>>>> 0fbae029

        _angles = np.arctan2(_y, _x)
        _angles += 2 * np.pi * (np.arctan2(_y, _x) < 0.)

<<<<<<< HEAD
        # By default the `np.arctan2` function returns values within the 
        # range `(-np.pi, np.pi)` but comparisons are easiest over the 
        # range `(0, 2 * np.pi)`. This is where the logic implemented 
        # above comes from. 

        order = np.argsort(_angles)

        x = self._wrap(_x, order)
        y = self._wrap(_y, order)
        angles = self._wrap(_angles, order).at[-1].add(2 * np.pi)

        # The final `2 * np.pi` is designed to make sure that the wrap
        # of the first angle is within the angular coordinate system 
        # associated with the aperture. By convention this is the
        # range `angle[0], angle[0] + 2 * np.pi` what this means in 
        # practice is that the first vertex appearing in the array 
        # is used to chose the coordinate system in angular units. 

        return x, y, angles


    def _offset(self : Layer, vertices : Matrix) -> tuple:
        """
        Get the offsets of the coordinate system.
        Parameters
        ----------
        vertices : Matrix 
            The unprocessed vertices loaded from the JWST data file.
            The correct shape for this array is `vertices.shape == 
            (2, number_of_vertices)`. 
        pixel_scale : float, meters
            The physical size of each pixel along one of its edges.
        Returns 
        -------
        x_offset, y_offset : float, meters
            The x and y offsets in physical units. 
        """
        x_offset = np.mean(vertices[:, 0])
        y_offset = np.mean(vertices[:, 1])
        return x_offset, y_offset

=======
    def get_npix(self : Layer) -> int:
        """
        Returns
        -------
        pixels : int
            The number of pixels along one edge of the output image.
        """
        return self.npix


class JWSTPrimaryAperture(CompoundAperture):
    """
    Generates the full James Webb primary aperture. 
    """

    def __init__(self : Layer, number_of_pixels : int) -> Layer:
        """
        Generate the full primary aperture of the James Webb space 
        telescope. This constructor initialises default values for 
        the segements. This means that they are not rotated magnified
        or sheared. 
>>>>>>> 0fbae029

    # TODO: number_of_pixels can be moved out as a parameter
    def _rad_coordinates(self : Layer) -> tuple:
        """
        Generates the vectorised coordinate system associated with the 
        aperture.
        Parameters
        ----------
<<<<<<< HEAD
        phi_naught : float 
            The angle substending the first vertex. 
        Returns 
        -------
        rho, theta : tuple[Tensor]
            The stacked coordinate systems that are typically passed to 
            `_segments` to generate the segments.
        """
        cartesian = self._coordinates()
        positions = cartesian_to_polar(cartesian)

        # rho = positions[0] * self.get_pixel_scale()
        rho = positions[0]        

        theta = positions[1] 
        theta += 2 * np.pi * (positions[1] < 0.)
        theta += 2 * np.pi * (theta < self.alpha[0])

        rho = np.tile(rho, (6, 1, 1))
        theta = np.tile(theta, (6, 1, 1))
        return rho, theta

=======
        number_of_pixels : int
            The number of pixels to display the the entire aperture
            over.
        """
        pixel_scale = self._pixel_scale(number_of_pixels)

        SEGMENTS = [
            "A1-1", "A2-2", "A3-3", "A4-4", "A5-5", "A6-6", 
            "B1-7", "B2-9", "B3-11", "B4-13", "B5-15", "B6-17", 
            "C1-8", "C2-10", "C3-12", "C4-14", "C5-16", "C6-18"]

        apertures = dict()
        for segment in SEGMENTS:
            apertures[segment] = JWSTPrimaryApertureSegment(segment, 
                    number_of_pixels, pixel_scale)
        
        super().__init__(number_of_pixels, pixel_scale, apertures)
        

    def _pixel_scale(self : Layer, npix : int) -> float:
        """
        The physical dimesnions of a pixel along one edge. 

        Parameters
        ----------
        npix : int
            The number of pixels along one edge of the output image 
>>>>>>> 0fbae029

    def _edges(self : Layer, rho : Tensor, theta : Tensor) -> Tensor:
        """
        Generate lines connecting adjacent vertices.
        Parameters
        ----------
        rho : Tensor, meters
            Represents the radial distance of every point from the 
            centre of __this__ aperture. 
        theta : Tensor, Radians
            The angle associated with every point in the final bitmap.
        Returns
        -------
<<<<<<< HEAD
        edges : Tensor
            The edges represented as a Bitmap with the points inside the 
            edge marked as 1. and outside 0. The leading axis contains 
            each unique edge and the corresponding matrix is the bitmap.
        """
        # This is derived from the two point form of the equation for 
        # a straight line (eq. 1)
        # 
        #           y_2 - y_1
        # y - y_1 = ---------(x - x_1)
        #           x_2 - x_1
        # 
        # This is rearranged to the form, ay - bx = c, where:
        # - a = (x_2 - x_1)
        # - b = (y_2 - y_1)
        # - c = (x_2 - x_1)y_1 - (y_2 - y_1)x_1
        # we can then drive the transformation to polar coordinates in 
        # the usual way through the substitutions; y = r sin(theta), and 
        # x = r cos(theta). The equation is now in the form 
        #
        #                  c
        # r = ---------------------------
        #     a sin(theta) - b cos(theta) 
        #
        a = (self.x[1:] - self.x[:-1])
        b = (self.y[1:] - self.y[:-1])
        c = (a * self.y[:-1] - b * self.x[:-1])
=======
        pixel_scale : float, meters
            The physical length along one edge of a pixel. 
        """
        B1 = JWST_PRIMARY_SEGMENTS[6][1]
        B4 = JWST_PRIMARY_SEGMENTS[9][1]
        height = B1[:, 1].max() - B4[:, 1].min()
        return height / npix


class Basis(eqx.Module):
    """
    _Abstract_ class representing a basis fixed over an aperture 
    that is used to optimise and learn aberations in the aperture. 
    
    Attributes
    ----------
    npix : int
        The number of pixels along the edge of the square array 
        representing each term in the basis.
    nterms : int
        The number of basis vectors to generate. This is determined
        by passing along the noll indices until the number is 
        reached (inclusive).
    aperture : Layer
        The aperture over which to generate the basis. This should 
        be an implementation of the abstract base class `Aperture`.
    """
    npix : int
    nterms : int    
    aperture : Layer


    def __init__(self : Layer, nterms : int,
            aperture : Layer) -> Layer:
        """
        Parameters
        ----------
        nterms : int
            The number of basis terms to generate. This determines the
            length of the leading dimension of the output Tensor.
        aperture : Layer
            The aperture to generate the basis over. This must be 
            an implementation of the abstract subclass `Aperture`. 
        """
        self.npix = int(aperture.get_npix())
        self.nterms = int(nterms)
        self.aperture = aperture
>>>>>>> 0fbae029

        linear = c / (a * np.sin(theta) - b * np.cos(theta))
        #return rho < (linear * self.get_pixel_scale())
        return rho < linear


    def _wedges(self : Layer, theta : Tensor) -> Tensor:
        """
        The angular bounds of each segment of an individual hexagon.
        Parameters
        ----------
        theta : Tensor, Radians
            The angle away from the positive x-axis of the coordinate
            system associated with this aperture. Please note that `theta`
            May not start at zero. 
        Returns 
        -------
        wedges : Tensor 
            The angular bounds associated with each pair of vertices in 
            order. The leading axis of the Tensor steps through the 
            wedges in order arround the circle. 
        """
        # A wedge simply represents the angular bounds of the aperture
        # I have demonstrated below with a hexagon but understand that
        # these bounds are _purely_ angular (see fig 1.)
        #
        #               +-------------------------+
        #               |                ^^^^^^^^^|
        #               |     +--------+^^^^^^^^^^|
        #               |    /        /^*^^^^^^^^^|
        #               |   /        /^^^*^^^^^^^^|
        #               |  /        /^^^^^*^^^^^^^|
        #               | +        +^^^^^^^+^^^^^^|
        #               |  *              /       |
        #               |   *            /        |
        #               |    *          /         |
        #               |     +--------+          |
        #               +-------------------------+
        #               figure 1: The angular bounds 
        #                   between the zeroth and the 
        #                   first vertices. 
        #
        return (self.alpha[:-1] < theta) & (theta < self.alpha[1:])


    def _segments(self : Layer, theta : Tensor, rho : Tensor) -> Tensor:
        """
        Generate the segments as a stacked tensor. 
        Parameters
        ----------
        theta : Tensor
            The angle of every pixel associated with the coordinate system 
            of this aperture. 
        rho : Tensor
            The radial positions associated with the coordinate system 
            of this aperture. 
        Returns 
        -------
        segments : Tensor 
            The bitmaps corresponding to each vertex pair in the vertices.
            The leading dimension contains the unique segments. 
        """
<<<<<<< HEAD
        edges = self._edges(rho, theta)
        wedges = self._wedges(theta)
        return (edges & wedges).astype(float)
        
=======
        basis = self._basis()
        with open(file_name, "w") as save:
            save.write(basis)
>>>>>>> 0fbae029

    def _aperture(self : Layer) -> Matrix:
        """
        Generate the BitMap representing the aperture described by the 
        vertices. 
        Returns
        -------
        aperture : Matrix 
            The Bit-Map that represents the aperture. 
        """
        # TODO: consider storing the vertices as a parameter to 
        # avoid reloading them every time. 
        rho, theta = self._rad_coordinates()
        segments = self._segments(theta, rho)
        return segments.sum(axis=0)

<<<<<<< HEAD

    def _load(self : Layer, segment : str):
        """
        Load the desired segment from the WebbPSF data. 
        Parameters
        ----------
        segment : str
            The segment that is desired to load. Should be in the 
            form "Ln". See the class doc string for more detail.
        Returns
        -------
        vertices : Matrix, meters
            The vertice information in any order with the shape
            (2, 6).
        """
        return dict(JWST_PRIMARY_SEGMENTS)[segment]


class CompoundAperture(eqx.Module):
    """
    Represents an aperture that contains more than one single 
    aperture. The smaller sub-apertures are stored in a dictionary
    pytree and are so acessible by user defined name. For example:
    >>> x_sep = 0.1
    >>> width = 0.005
    >>> height = 0.2
    >>> first_slit = RectangularAperture(
    ...     npix=1008, width=width, height=height, 
    ...     x_offset = -x_sep/2, y_offset=0.,
    ...     theta=0., phi=0., magnification=0.)
    >>> second_slit = RectangularAperture(
    ...     npix=1008, width=width, height=height, 
    ...     x_offset = x_sep/2, y_offset=0.,
    ...     theta=0., phi=0., magnification=0.)
    >>> apertures = {"Right": first_slit, "Left": second_slit}
    >>> double_slit = CompoundAperture(apertures)
    >>> double_slit["Right"]
    Attributes
    ----------
    npix : int
        The number of pixels to be used to represent the entire 
        set of apertures.
    pixel_scale : float, meters per pixel
        The length of the side of one pixel in the image. 
    apertures : dict(str, Layer)
        The apertures that make up the compound aperture. 
    """
    npix : int
    pixel_scale : float
    apertures : dict    


    def __init__(self : Layer, number_of_pixels : int, 
            pixel_scale : float, apertures : dict) -> Layer:
        """
        Parameters
        ----------
        number_of_pixels : int
            The number of pixels used to represent the compound 
            aperture. 
        pixel_scale : float, meters per pixel
            The length of one edge of a pixel in the rendered 
            aperture.
        apertures : dict
            The aperture objects stored in a dictionary of type
            {str : Layer} where the Layer is a subclass of the 
            Aperture.
        """
        self.npix = int(number_of_pixels)
        self.pixel_scale = float(pixel_scale)
        self.apertures = apertures


    def __getitem__(self : Layer, key : str) -> Layer:
        """
        Get one of the apertures from the collection using a name 
        based lookup.
        
        Parameters
        ----------
        key : str
            The name of the aperture to lookup. See the class doc
            string for more information.
        """
        return self.apertures[key]


    def __setitem__(self : Layer, key : str, value : Layer) -> None:
        """
        Assign a new value to one of the aperture mirrors.
        Parameters
        ----------
        key : str
            The name of the segement to replace for example "B1-7".
        value : Layer
            The new value to assign to that segement.
        """
        self.apertures[key] = value


    def _aperture(self : Layer) -> Matrix:
        """
        Returns 
        -------
        aperture : Matrix
            An aperture generated by combining all of the sub 
            apertures that were stored. 
        """
        apertures = []
        for aperture in self.apertures.values():
            apertures.append(aperture._aperture())
        return np.stack(apertures).sum(axis=0)


    def get_npix(self : Layer) -> int:
        """
        Returns
        -------
        pixels : int
            The number of pixels along one edge of the output image.
        """
        return self.npix


class JWSTPrimaryAperture(CompoundAperture):
    """
    Generates the full James Webb primary aperture. 
    """

    def __init__(self : Layer, number_of_pixels : int) -> Layer:
        """
        Generate the full primary aperture of the James Webb space 
        telescope. This constructor initialises default values for 
        the segements. This means that they are not rotated magnified
        or sheared. 
        Parameters
        ----------
        number_of_pixels : int
            The number of pixels to display the the entire aperture
            over.
        """
        pixel_scale = self._pixel_scale(number_of_pixels)

        SEGMENTS = [
            "A1-1", "A2-2", "A3-3", "A4-4", "A5-5", "A6-6", 
            "B1-7", "B2-9", "B3-11", "B4-13", "B5-15", "B6-17", 
            "C1-8", "C2-10", "C3-12", "C4-14", "C5-16", "C6-18"]

        apertures = dict()
        for segment in SEGMENTS:
            apertures[segment] = JWSTPrimaryApertureSegment(segment, 
                    number_of_pixels, pixel_scale)
        
        super().__init__(number_of_pixels, pixel_scale, apertures)
        

    def _pixel_scale(self : Layer, npix : int) -> float:
        """
        The physical dimesnions of a pixel along one edge. 
        Parameters
        ----------
        npix : int
            The number of pixels along one edge of the output image 
        Returns
        -------
        pixel_scale : float, meters
            The physical length along one edge of a pixel. 
        """
        B1 = JWST_PRIMARY_SEGMENTS[6][1]
        B4 = JWST_PRIMARY_SEGMENTS[9][1]
        height = B1[:, 1].max() - B4[:, 1].min()
        return height / npix


class Basis(eqx.Module):
    """
    _Abstract_ class representing a basis fixed over an aperture 
    that is used to optimise and learn aberations in the aperture. 
    
    Attributes
    ----------
    npix : int
        The number of pixels along the edge of the square array 
        representing each term in the basis.
    nterms : int
        The number of basis vectors to generate. This is determined
        by passing along the noll indices until the number is 
        reached (inclusive).
    aperture : Layer
        The aperture over which to generate the basis. This should 
        be an implementation of the abstract base class `Aperture`.
    """
    npix : int
    nterms : int    
    aperture : Layer


    def __init__(self : Layer, nterms : int,
            aperture : Layer) -> Layer:
        """
        Parameters
        ----------
        nterms : int
            The number of basis terms to generate. This determines the
            length of the leading dimension of the output Tensor.
        aperture : Layer
            The aperture to generate the basis over. This must be 
            an implementation of the abstract subclass `Aperture`. 
        """
        self.npix = int(aperture.get_npix())
        self.nterms = int(nterms)
        self.aperture = aperture


    def save(self : Layer, file_name : str, n : int) -> None:
        """
        Save the basis to a file.
        Parameters
        ----------
        file_name : str
            The name of the file to save the basis terms to.
        n : int
            The number of terms in the basis to generate in the save.
        """
        basis = self._basis()
        with open(file_name, "w") as save:
            save.write(basis)


=======
>>>>>>> 0fbae029
    @functools.partial(jax.vmap, in_axes=(None, 0))
    def _noll_index(self : Layer, j : int) -> tuple:
        """
        Decode the jth noll index of the zernike polynomials. This 
        arrises because the zernike polynomials are parametrised by 
        a pair numbers, e.g. n, m, but we want to impose an order.
        The noll indices are the standard way to do this see [this]
        (https://oeis.org/A176988) for more detail. The top of the 
        mapping between the noll index and the pair of numbers is 
        shown below:
        n, m Indices
        ------------
        (0, 0)
        (1, -1), (1, 1)
        (2, -2), (2, 0), (2, 2)
        (3, -3), (3, -1), (3, 1), (3, 3)
        Noll Indices
        ------------
        1
        3, 2
        5, 4, 6
        9, 7, 8, 10
        Parameters
        ----------
        j : int
            The noll index to decode.
        
        Returns
        -------
        n, m : tuple
            The n, m parameters of the zernike polynomial.
        """
        # To retrive the row that we are in we use the formula for 
        # the sum of the integers:
        #  
        #  n      n(n + 1)
        # sum i = -------- = x_{n}
        # i=0        2
        # 
        # However, `j` is a number between x_{n - 1} and x_{n} to 
        # retrieve the 0th based index we want the upper bound. 
        # Applying the quadratic formula:
        # 
        # n = -1/2 + sqrt(1 + 8x_{n})/2
        #
        # We know that n is an integer and hence of x_{n} -> j where 
        # j is not an exact solution the row can be found by taking 
        # the floor of the calculation. 
        #
        # n = (-1/2 + sqrt(1 + 8j)/2) // 1
        #
        # All the odd noll indices map to negative m integers and also 
        # 0. The sign can therefore be determined by -(j & 1). 
        # This works because (j & 1) returns the rightmost bit in 
        # binary representation of j. This is equivalent to -(j % 2).
        # 
        # The m indices range from -n to n in increments of 2. The last 
        # thing to do is work out how many times to add two to -n. 
        # This can be done by banding j away from the smallest j in 
        # the row. 
        #
        # The smallest j in the row can be calculated using the sum of
        # integers formula in the comments above with n = (n - 1) and
        # then adding one. Let this number be (x_{n - 1} + 1). We can 
        # then subtract j from it to get r = (j - x_{n - 1} + 1)
        #
        # The odd and even cases work differently. I have included the 
        # formula below:
        # odd : p = (j - x_{n - 1}) // 2 
       
        # even: p = (j - x_{n - 1} + 1) // 2
        # where p represents the number of times 2 needs to be added
        # to the base case. The 1 required for the even case can be 
        # generated in place using ~(j & 1) + 2, which is 1 for all 
        # even numbers and 0 for all odd numbers.
        #
        # For odd n the base case is 1 and for even n it is 0. This 
        # is the result of the bitwise operation j & 1 or alternatively
        # (j % 2). The final thing is adding the sign to m which is 
        # determined by whether j is even or odd hence -(j & 1).
        n = (np.ceil(-1 / 2 + np.sqrt(1 + 8 * j) / 2) - 1).astype(int)
        smallest_j_in_row = n * (n + 1) / 2 + 1 
        number_of_shifts = (j - smallest_j_in_row + ~(n & 1) + 2) // 2
        sign_of_shift = -(j & 1) + ~(j & 1) + 2
        base_case = (n & 1)
        m = (sign_of_shift * (base_case + number_of_shifts * 2)).astype(int)
        return n, m


    def _radial_zernike(self : Layer, n : int, m : int,
            rho : Matrix) -> Tensor:
        """
        The radial zernike polynomial.
        Parameters
        ----------
        n : int
            The first index number of the zernike polynomial to forge
        m : int 
            The second index number of the zernike polynomial to forge.
        rho : Matrix
            The radial positions of the aperture. Passed as an argument 
            for speed.
        Returns
        -------
        radial : Tensor
            An npix by npix stack of radial zernike polynomials.
        """
        m, n = np.abs(m), np.abs(n)
        upper = ((np.abs(n) - np.abs(m)) / 2).astype(int) + 1
        rho = np.tile(rho, (MAX_DIFF, 1, 1))

        murder_weapon = (np.arange(MAX_DIFF) < upper)

        k = np.arange(MAX_DIFF) * murder_weapon
        coefficients = (-1) ** k * factorial(n - k) / \
            (factorial(k) * \
                factorial(((n + m) / 2).astype(int) - k) * \
                factorial(((n - m) / 2).astype(int) - k))
        radial = coefficients.reshape(MAX_DIFF, 1, 1) *\
            rho ** (n - 2 * k).reshape(MAX_DIFF, 1, 1) *\
            murder_weapon.reshape(MAX_DIFF, 1, 1)
         
        return radial.sum(axis=0)


    def _zernikes(self : Layer, coordinates : Tensor) -> Tensor:
        """
        Calculate the zernike basis on a square pixel grid. 
        Parameters
        ----------
        number : int
            The number of zernike basis terms to calculate.
            This is a static argument to jit because the array
            size depends on it.
        pixels : int
            The number of pixels along one side of the zernike image
            for each of the n zernike polynomials.
        coordinates : Tensor
            The cartesian coordinates to generate the hexikes on.
            The dimensions of the tensor should be `(2, npix, npix)`.
            where the leading axis is the x and y dimensions.  
        Returns
        -------
        zernike : Tensor 
            The zernike polynomials evaluated until number. The shape
            of the output tensor is number by pixels by pixels. 
        """
        j = np.arange(1, self.nterms + 1).astype(int)
        n, m = self._noll_index(j)
        coordinates = cartesian_to_polar(coordinates)

        # NOTE: The idea is to generate them here at the higher level 
        # where things will not change and we will be done. 
        rho = coordinates[0]
        theta = coordinates[1]

        aperture = (rho <= 1.).astype(int)

        # In the calculation of the noll coefficient we must define 
        # between the m == 0 and and the m != 0 case. I have done 
        # this in place by casting the logical operation to an int. 

        normalisation_coefficients = \
            (1 + (np.sqrt(2) - 1) * (m != 0).astype(int)) \
            * np.sqrt(n + 1)

        radial_zernikes = np.zeros((self.nterms,) + rho.shape)
        for i in np.arange(self.nterms):
            radial_zernikes = radial_zernikes\
                .at[i]\
                .set(self._radial_zernike(n[i], m[i], rho))

        # When m < 0 we have the odd zernike polynomials which are 
        # the radial zernike polynomials multiplied by a sine term.
        # When m > 0 we have the even sernike polynomials which are 
        # the radial polynomials multiplies by a cosine term. 
        # To produce this result without logic we can use the fact
        # that sine and cosine are separated by a phase of pi / 2
        # hence by casting int(m < 0) we can add the nessecary phase.
        out_shape = (self.nterms, 1, 1)

        theta = np.tile(theta, out_shape)
        m = m.reshape(out_shape)
        phase_mod = (m < 0).astype(int) * np.pi / 2
        phase = np.cos(np.abs(m) * theta - phase_mod)

        normalisation_coefficients = \
            normalisation_coefficients.reshape(out_shape)
        
        return normalisation_coefficients * radial_zernikes \
            * aperture * phase 


    def _orthonormalise(self : Layer, aperture : Matrix, 
            zernikes : Tensor) -> Tensor:
        """
        The hexike polynomials up until `number_of_hexikes` on a square
        array that `number_of_pixels` by `number_of_pixels`. The 
        polynomials can be restricted to a smaller subset of the 
        array by passing an explicit `maximum_radius`. The polynomial
        will then be defined on the largest hexagon that fits with a 
        circle of radius `maximum_radius`. 
        
        Parameters
        ----------
        aperture : Matrix
            An array representing the aperture. This should be an 
            `(npix, npix)` array. 
        number_of_hexikes : int = 15
            The number of basis terms to generate. 
        zernikes : Tensor
            The zernike polynomials to orthonormalise on the aperture.
            This tensor should be `(nterms, npix, npix)` in size, where 
            the first axis represents the noll indexes. 
        Returns
        -------
        hexikes : Tensor
            The hexike polynomials evaluated on the square arrays
            containing the hexagonal apertures until `maximum_radius`.
            The leading dimension is `number_of_hexikes` long and 
            each stacked array is a basis term. The final shape is:
            ```py
            hexikes.shape == (number_of_hexikes, number_of_pixels, number_of_pixels)
            ```
        """
        pixel_area = aperture.sum()
        basis = np.zeros(zernikes.shape).at[0].set(aperture)
        
        for j in np.arange(1, self.nterms):
            intermediate = zernikes[j] * aperture

            coefficient = -1 / pixel_area * \
                (zernikes[j] * basis[1 : j + 1] * aperture)\
                .sum(axis = (1, 2))\
                .reshape(j, 1, 1) 

            intermediate += (coefficient * basis[1 : j + 1])\
                .sum(axis = 0)
            
            basis = basis\
                .at[j]\
                .set(intermediate / \
                    np.sqrt((intermediate ** 2).sum() / pixel_area))
        
        return basis


    def basis(self : Layer) -> Tensor:
        """
        Generate the basis. Requires a single run after which,
        the basis is cached and can be used with no computational 
        cost.  
<<<<<<< HEAD
=======

>>>>>>> 0fbae029
        Parameters
        ----------
        aperture : Matrix
            The aperture over which the basis is to be generated. 
        coordinates : Matrix, meters, radians 
            The coordinate system over which to generate the aperture.
<<<<<<< HEAD
=======

>>>>>>> 0fbae029
        Returns
        -------
        basis : Tensor
            The basis polynomials evaluated on the square arrays
            containing the apertures until `maximum_radius`.
            The leading dimension is `n` long and 
            each stacked array is a basis term. The final shape is:
            `(n, npix, npix)`
        """
        coordinates = self.aperture._coordinates()
        aperture = self.aperture._aperture()
        zernikes = self._zernikes(coordinates)
        return self._orthonormalise(aperture, zernikes)
<<<<<<< HEAD


=======


>>>>>>> 0fbae029
class CompoundBasis(eqx.Module):
    """
    Interfaces with compound apertures to generate basis over them.
    """
    bases : list

 
    def __init__(self : Layer, nterms : int, 
            compound_aperture : Layer) -> Layer:
        """
        Parameters
        ----------
        nterms : int
            The number of basis terms to generate over each mirror.
            pass a list of integers in the order that the apertures
            appear in compound_aperture.
        compound_aperture : Layer
            The compound aperture to generate a basis over. 
        """
        apertures = compound_aperture.apertures.values()
        if isinstance(nterms, list):
            bases = [Basis(nterm, aperture) \
                for nterm, aperture in zip(nterms, apertures)]
        else:
            bases = [Basis(nterms, aperture) for aperture in apertures]
        self.bases = bases


    def basis(self : Layer) -> Tensor:
        """
        Generate a basis over a compound aperture.
<<<<<<< HEAD
=======

>>>>>>> 0fbae029
        Returns 
        -------
        basis : Tensor
            The basis represented as `(napp, nterms, npix, npix)`
            array
        """
        return np.stack([basis.basis() for basis in self.bases])<|MERGE_RESOLUTION|>--- conflicted
+++ resolved
@@ -38,6 +38,7 @@
     ----------
     coordinates : Tensor
         The rectilinear coordinates.
+
     Returns
     -------
     coordinates : Tensor
@@ -52,10 +53,12 @@
     """
     Calculate n! in a jax friendly way. Note that n == 0 is not a 
     safe case.  
+
     Parameters
     ----------
     n : int
         The integer to calculate the factorial of.
+
     Returns
     n! : int
         The factorial of the integer
@@ -69,6 +72,7 @@
     apertures. An aperture is represented by an array, usually in the
     range of 0. to 1.. Values in between can be used to represent 
     soft edged apertures and intermediate surfaces. 
+
     Attributes
     ----------
     pixels : int
@@ -146,10 +150,7 @@
             The coordinate system over which to generate the aperture 
             The leading dimesnion of the tensor should be the x and y
             coordinates in that order. 
-<<<<<<< HEAD
-=======
-
->>>>>>> 0fbae029
+
         Returns
         -------
         aperture : Array[Float]
@@ -181,8 +182,6 @@
 
 
     def get_centre(self : Layer) -> tuple:
-<<<<<<< HEAD
-=======
         """
         Returns 
         -------
@@ -415,236 +414,16 @@
 
 
     def __call__(self : Layer, parameters : dict) -> dict:
->>>>>>> 0fbae029
-        """
-        Returns 
-        -------
-        x, y : tuple(float, float) meters
-            The coodinates of the centre of the aperture. The first 
-            element of the tuple is the x coordinate and the second 
-            is the y coordinate.
-        """
-        return self.x_offset, self.y_offset
-
-
-    def get_rotation(self : Layer) -> float:
-        """
-        Returns 
-        -------
-        theta : float, radians 
-            The angle of rotation of the aperture away from the 
-            positive x-axis. 
-        """
-        return self.theta
-
-
-    def get_shear(self : Layer) -> float:
-        """
-        Returns 
-        -------
-        phi : float, radians
-            The angle that the y-axis of the coordinate system of 
-            the aperture has been rotated towards the negative
-            x-axis. This corresponds to a shear. 
-        """
-        return self.shear
-
-
-    def get_magnification(self : Layer) -> float:
-        """
-        Returns
-        -------
-        magnification : float
-            A proportionality factor indicating the magnification 
-            of the aperture. 
-        """
-        return self.magnification
-
-
-    def _magnify(self : Layer, coordinates : Tensor) -> Tensor:
-        """
-        Enlarge or shrink the coordinate system, by the inbuilt 
-        amount specified by `self._rmax`.
-        Parameters
-        ----------
-        coordinates : Tensor
-            A `(2, npix, npix)` representation of the coordinate 
-            system. The leading dimensions specifies the x and then 
-            the y coordinates in that order. 
-        Returns
-        -------
-        coordinates : Tensor
-            The enlarged or shrunken coordinate system.
-        """
-        return 1 / self.get_magnification() * coordinates
-
-
-    def _rotate(self : Layer, coordinates : Tensor) -> Tensor:
-        """
-        Rotate the coordinate system by a pre-specified amount,
-        `self._theta`
-        Parameters
-        ----------
-<<<<<<< HEAD
-        coordinates : Tensor
-            A `(2, npix, npix)` representation of the coordinate 
-            system. The leading dimensions specifies the x and then 
-            the y coordinates in that order. 
-        Returns
-        -------
-        coordinates : Tensor
-            The rotated coordinate system. 
-        """
-        rotation_matrix = np.array([
-            [np.cos(self.theta), -np.sin(self.theta)],
-            [np.sin(self.theta), np.cos(self.theta)]])            
-        return np.apply_along_axis(np.matmul, 0, coordinates, 
-            rotation_matrix) 
-
-
-    def _shear(self : Layer, coordinates : Tensor) -> Tensor:
-        """
-        Shear the coordinate system by the inbuilt amount `self._phi`.
-        Parameters
-        ----------
-        coordinates : Tensor
-            A `(2, npix, npix)` representation of the coordinate 
-            system. The leading dimensions specifies the x and then 
-            the y coordinates in that order. 
-        Returns
-        -------
-        coordinates : Tensor
-            The sheared coordinate system. 
-        """
-        return coordinates\
-            .at[0]\
-            .set(coordinates[0] - coordinates[1] * np.tan(self.phi)) 
-
-
-    def _translate(self : Layer, coordinates : Tensor) -> Tensor:
-        """
-        Offset the coordinate system by prespecified amounts in both
-        the `x` and `y` directions. 
-        Parameters
-        ----------
-        coordinates : Tensor
-            A `(2, npix, npix)` representation of the coordinate 
-            system. The leading dimensions specifies the x and then 
-            the y coordinates in that order. 
-        Returns
-        -------
-        coordinates : Tensor
-            The translated coordinate system. 
-        """
-        return coordinates\
-            .at[0]\
-            .set(coordinates[0] + self.x_offset)\
-            .at[1]\
-            .set(coordinates[1] + self.y_offset)
-
-
-    def _coordinates(self : Layer) -> Tensor:
-        """
-        Generate the transformed coordinate system for the aperture.
-        Returns
-        -------
-        coordinates : Tensor
-            The coordinate system in the rectilinear view, with the
-            x and y coordinates stacked above one another.
-        """
-        coordinates = self._shear(
-            self._rotate(
-                self._translate(
-                    self._magnify(
-                        self.get_pixel_scale() * \
-                            get_pixel_positions(self.get_npix())))))
-        return coordinates
-
-
-    def set_theta(self : Layer, theta : float) -> Layer:
-        """
-        Parameters
-        ----------
-        theta : float
-            The angle of rotation from the positive x-axis.  
-        Returns
-        -------
-        basis : HexagonalBasis 
-            The rotated hexagonal basis. 
-        """
-        return eqx.tree_at(lambda basis : basis.theta, self, theta)
-
-
-    def set_magnification(self : Layer, rmax : float) -> Layer:
-        """
-        Parameters
-        ----------
-        rmax : float
-            The radius of the smallest circle that can completely 
-            enclose the aperture.
-        Returns
-        -------
-        basis : HexagonalBasis
-            The magnified hexagonal basis.
-        """
-        return eqx.tree_at(lambda basis : basis.magnification, self, rmax)
-
-
-    def set_shear(self : Layer, phi : float) -> Layer:
-        """
-        Parameters
-        ----------
-        phi : float
-            The angle of shear from the positive y-axis.
-        Returns
-        -------
-        basis : HexagonalBasis
-            The sheared hexagonal basis.
-        """
-        return eqx.tree_at(lambda basis : basis.phi, self, phi)      
-
-
-    def set_x_offset(self : Layer, x : float) -> Layer:
-        """
-        Parameters
-        ----------
-        x : float
-            The x coordinate of the centre of the hexagonal
-            aperture.
-        Returns
-        -------
-        basis : HexagonalBasis
-            The translated hexagonal basis. 
-        """
-        return eqx.tree_at(lambda basis : basis.x_offset, self, x)
-
-
-    def set_y_offset(self : Layer, y : float) -> Layer:
-        """
-        Parameters
-        ----------
-        x : float
-            The y coordinate of the centre of the hexagonal
-            aperture.
-        Returns
-        -------
-        basis : HexagonalBasis
-            The translated hexagonal basis. 
-        """
-        return eqx.tree_at(lambda basis : basis.y_offset, self, y)
-
-
-    def __call__(self : Layer, parameters : dict) -> dict:
         """
         Apply the aperture to an incoming wavefront.
-        Parameters
-        ----------
-=======
->>>>>>> 0fbae029
+
+        Parameters
+        ----------
         parameters : dict
             A dictionary containing the parameters of the model. 
             The dictionary must satisfy `parameters.get("Wavefront")
             != None`. 
+
         Returns
         -------
         parameters : dict
@@ -663,6 +442,7 @@
     A circular aperture, parametrised by the number of pixels in
     the array. By default this is a hard edged aperture but may be 
     in future modifed to provide soft edges. 
+
     Attributes
     ----------
     rmax : float
@@ -796,6 +576,7 @@
         """
         Generates an array representing the hard edged hexagonal 
         aperture. 
+
         Returns
         -------
         aperture : Array
@@ -832,10 +613,7 @@
     """
     A dLux implementation of the JWST primary aperture segment.
     The segments are sketched and drawn below:
-<<<<<<< HEAD
-=======
-
->>>>>>> 0fbae029
+
                             +---+
                            *     *
                       +---+  B1   +---+
@@ -857,38 +635,24 @@
                       +---+  B4   +---+
                            *     *         
                             +---+    
-<<<<<<< HEAD
+
     The data for the vertices is retrieved from WebbPSF and the 
     syntax for using the class is as follows:
-=======
-
-    The data for the vertices is retrieved from WebbPSF and the 
-    syntax for using the class is as follows:
-
->>>>>>> 0fbae029
+
     >>> npix = 1008 # Total number of pixels for the entire primary
     >>> appix = 200 # Pixels for this specific aperture. 
     >>> C1 = JWSTPrimaryApertureSegment("C1-1", npix, appix)
     >>> aperture = C1._aperture()
-<<<<<<< HEAD
+
     If you want to only model one mirror then appix and npix can be 
     set to the same. The assumption is that the entire aperture is 
     going to be modelled. 
+
     To use the aperture to generate an orthonormal basis on the not 
     quite a hexagon we use the following code. 
+
     >>> basis = Basis(C1(), nterms)._basis()
-=======
-
-    If you want to only model one mirror then appix and npix can be 
-    set to the same. The assumption is that the entire aperture is 
-    going to be modelled. 
-
-    To use the aperture to generate an orthonormal basis on the not 
-    quite a hexagon we use the following code. 
-
-    >>> basis = Basis(C1(), nterms)._basis()
-
->>>>>>> 0fbae029
+
     To learn the rotation, shear and other parameters of the mirror 
     we can provide this functionality to the constructor of the 
     aperture. For example:
@@ -901,18 +665,12 @@
     ...     shear : float = 0.1,
     ...     magnification = 1.001)
     >>> basis = Basis(npix, nterms, C1)._basis()   
-<<<<<<< HEAD
-=======
-
->>>>>>> 0fbae029
+
     The generation of zernike polynomials and there orthonormalisation
     is an archilies heal of the project, currently runnig much slower 
     than equivalent implementations and there is ongoing work into 
     optimising this but for now you are unfortunate.  
-<<<<<<< HEAD
-=======
-
->>>>>>> 0fbae029
+
     Attributes
     ----------
     segement : str
@@ -943,10 +701,7 @@
                                 +---+                       
                                   |
                     fig 1. The unsheered aperture.
-<<<<<<< HEAD
-=======
-
->>>>>>> 0fbae029
+
                                   |  / 
                                   +---+
                                 * |/  *
@@ -955,10 +710,7 @@
                               +---+                       
                                /  |
                     fig 2. The sheered aperture. 
-<<<<<<< HEAD
-=======
-
->>>>>>> 0fbae029
+
     magnification : float
         The multiplicative factor indicating the size of the aperture
         from the initial.
@@ -1023,38 +775,6 @@
     # TODO: Does this functionality really need to be separate. 
     # consider moving into the function below.              
     def _wrap(self : Layer, array : Vector, order : Vector) -> tuple:
-<<<<<<< HEAD
-        """
-        Re-order an array and duplicate the first element as an additional
-        final element. Satisfies the postcondition `wrapped.shape[0] ==
-        array.shape[0] + 1`. This is just a helper method to simplify 
-        external object and is not physically important (Only invoke 
-        this method if you know what you are doing)
-        Parameters
-        ----------
-        array : Vector
-            The 1-dimensional vector to sort and append to. Must be one 
-            dimesnional else unexpected behaviour can occur.
-        order : Vector
-            The new order for the elements of `array`. Will be accessed 
-            by invoking `array.at[order]` hence `order` must be `int`
-            `dtype`.
-        Returns
-        -------
-        wrapped : Vector
-            `array` with `array[0]` appended to the end. The dimensions
-            of `array` are also expanded twofold so that the final
-            shape is `wrapped.shape == (array.shape[0] + 1, 1, 1)`.
-            This is just for the vectorisation demanded later in the 
-            code.
-        """
-        _array = np.zeros((array.shape[0] + 1,))\
-            .at[:-1]\
-            .set(array.at[order].get())\
-            .reshape(-1, 1, 1)
-        return _array.at[-1].set(_array[0])
-        
-=======
         """
         Re-order an array and duplicate the first element as an additional
         final element. Satisfies the postcondition `wrapped.shape[0] ==
@@ -1326,28 +1046,9 @@
         segment : str
             The segment that is desired to load. Should be in the 
             form "Ln". See the class doc string for more detail.
->>>>>>> 0fbae029
-
-    def _vertices(self : Layer, vertices : Matrix) -> tuple:
-        """
-        Generates the vertices that are compatible with the rest of 
-        the transformations from the raw data vertices.
-        Parameters
-        ----------
-        vertices : Matrix, meters
-            The vertices loaded from the WebbPSF module. 
-        Returns
-        -------
-<<<<<<< HEAD
-        x, y, angles : tuple 
-            The vertices in normalised positions and wrapped so that 
-            they can be used in the generation of the compound aperture.
-            The `x` is the x coordinates of the vertices, the `y` is the 
-            the y coordinates and `angles` is the angle of the vertex. 
-        """
-        _x = (vertices[:, 0] - np.mean(vertices[:, 0]))
-        _y = (vertices[:, 1] - np.mean(vertices[:, 1]))
-=======
+
+        Returns
+        -------
         vertices : Matrix, meters
             The vertice information in any order with the shape
             (2, 6).
@@ -1452,54 +1153,8 @@
         for aperture in self.apertures.values():
             apertures.append(aperture._aperture())
         return np.stack(apertures).sum(axis=0)
->>>>>>> 0fbae029
-
-        _angles = np.arctan2(_y, _x)
-        _angles += 2 * np.pi * (np.arctan2(_y, _x) < 0.)
-
-<<<<<<< HEAD
-        # By default the `np.arctan2` function returns values within the 
-        # range `(-np.pi, np.pi)` but comparisons are easiest over the 
-        # range `(0, 2 * np.pi)`. This is where the logic implemented 
-        # above comes from. 
-
-        order = np.argsort(_angles)
-
-        x = self._wrap(_x, order)
-        y = self._wrap(_y, order)
-        angles = self._wrap(_angles, order).at[-1].add(2 * np.pi)
-
-        # The final `2 * np.pi` is designed to make sure that the wrap
-        # of the first angle is within the angular coordinate system 
-        # associated with the aperture. By convention this is the
-        # range `angle[0], angle[0] + 2 * np.pi` what this means in 
-        # practice is that the first vertex appearing in the array 
-        # is used to chose the coordinate system in angular units. 
-
-        return x, y, angles
-
-
-    def _offset(self : Layer, vertices : Matrix) -> tuple:
-        """
-        Get the offsets of the coordinate system.
-        Parameters
-        ----------
-        vertices : Matrix 
-            The unprocessed vertices loaded from the JWST data file.
-            The correct shape for this array is `vertices.shape == 
-            (2, number_of_vertices)`. 
-        pixel_scale : float, meters
-            The physical size of each pixel along one of its edges.
-        Returns 
-        -------
-        x_offset, y_offset : float, meters
-            The x and y offsets in physical units. 
-        """
-        x_offset = np.mean(vertices[:, 0])
-        y_offset = np.mean(vertices[:, 1])
-        return x_offset, y_offset
-
-=======
+
+
     def get_npix(self : Layer) -> int:
         """
         Returns
@@ -1521,39 +1176,9 @@
         telescope. This constructor initialises default values for 
         the segements. This means that they are not rotated magnified
         or sheared. 
->>>>>>> 0fbae029
-
-    # TODO: number_of_pixels can be moved out as a parameter
-    def _rad_coordinates(self : Layer) -> tuple:
-        """
-        Generates the vectorised coordinate system associated with the 
-        aperture.
-        Parameters
-        ----------
-<<<<<<< HEAD
-        phi_naught : float 
-            The angle substending the first vertex. 
-        Returns 
-        -------
-        rho, theta : tuple[Tensor]
-            The stacked coordinate systems that are typically passed to 
-            `_segments` to generate the segments.
-        """
-        cartesian = self._coordinates()
-        positions = cartesian_to_polar(cartesian)
-
-        # rho = positions[0] * self.get_pixel_scale()
-        rho = positions[0]        
-
-        theta = positions[1] 
-        theta += 2 * np.pi * (positions[1] < 0.)
-        theta += 2 * np.pi * (theta < self.alpha[0])
-
-        rho = np.tile(rho, (6, 1, 1))
-        theta = np.tile(theta, (6, 1, 1))
-        return rho, theta
-
-=======
+
+        Parameters
+        ----------
         number_of_pixels : int
             The number of pixels to display the the entire aperture
             over.
@@ -1581,49 +1206,9 @@
         ----------
         npix : int
             The number of pixels along one edge of the output image 
->>>>>>> 0fbae029
-
-    def _edges(self : Layer, rho : Tensor, theta : Tensor) -> Tensor:
-        """
-        Generate lines connecting adjacent vertices.
-        Parameters
-        ----------
-        rho : Tensor, meters
-            Represents the radial distance of every point from the 
-            centre of __this__ aperture. 
-        theta : Tensor, Radians
-            The angle associated with every point in the final bitmap.
-        Returns
-        -------
-<<<<<<< HEAD
-        edges : Tensor
-            The edges represented as a Bitmap with the points inside the 
-            edge marked as 1. and outside 0. The leading axis contains 
-            each unique edge and the corresponding matrix is the bitmap.
-        """
-        # This is derived from the two point form of the equation for 
-        # a straight line (eq. 1)
-        # 
-        #           y_2 - y_1
-        # y - y_1 = ---------(x - x_1)
-        #           x_2 - x_1
-        # 
-        # This is rearranged to the form, ay - bx = c, where:
-        # - a = (x_2 - x_1)
-        # - b = (y_2 - y_1)
-        # - c = (x_2 - x_1)y_1 - (y_2 - y_1)x_1
-        # we can then drive the transformation to polar coordinates in 
-        # the usual way through the substitutions; y = r sin(theta), and 
-        # x = r cos(theta). The equation is now in the form 
-        #
-        #                  c
-        # r = ---------------------------
-        #     a sin(theta) - b cos(theta) 
-        #
-        a = (self.x[1:] - self.x[:-1])
-        b = (self.y[1:] - self.y[:-1])
-        c = (a * self.y[:-1] - b * self.x[:-1])
-=======
+
+        Returns
+        -------
         pixel_scale : float, meters
             The physical length along one edge of a pixel. 
         """
@@ -1671,313 +1256,12 @@
         self.npix = int(aperture.get_npix())
         self.nterms = int(nterms)
         self.aperture = aperture
->>>>>>> 0fbae029
-
-        linear = c / (a * np.sin(theta) - b * np.cos(theta))
-        #return rho < (linear * self.get_pixel_scale())
-        return rho < linear
-
-
-    def _wedges(self : Layer, theta : Tensor) -> Tensor:
-        """
-        The angular bounds of each segment of an individual hexagon.
-        Parameters
-        ----------
-        theta : Tensor, Radians
-            The angle away from the positive x-axis of the coordinate
-            system associated with this aperture. Please note that `theta`
-            May not start at zero. 
-        Returns 
-        -------
-        wedges : Tensor 
-            The angular bounds associated with each pair of vertices in 
-            order. The leading axis of the Tensor steps through the 
-            wedges in order arround the circle. 
-        """
-        # A wedge simply represents the angular bounds of the aperture
-        # I have demonstrated below with a hexagon but understand that
-        # these bounds are _purely_ angular (see fig 1.)
-        #
-        #               +-------------------------+
-        #               |                ^^^^^^^^^|
-        #               |     +--------+^^^^^^^^^^|
-        #               |    /        /^*^^^^^^^^^|
-        #               |   /        /^^^*^^^^^^^^|
-        #               |  /        /^^^^^*^^^^^^^|
-        #               | +        +^^^^^^^+^^^^^^|
-        #               |  *              /       |
-        #               |   *            /        |
-        #               |    *          /         |
-        #               |     +--------+          |
-        #               +-------------------------+
-        #               figure 1: The angular bounds 
-        #                   between the zeroth and the 
-        #                   first vertices. 
-        #
-        return (self.alpha[:-1] < theta) & (theta < self.alpha[1:])
-
-
-    def _segments(self : Layer, theta : Tensor, rho : Tensor) -> Tensor:
-        """
-        Generate the segments as a stacked tensor. 
-        Parameters
-        ----------
-        theta : Tensor
-            The angle of every pixel associated with the coordinate system 
-            of this aperture. 
-        rho : Tensor
-            The radial positions associated with the coordinate system 
-            of this aperture. 
-        Returns 
-        -------
-        segments : Tensor 
-            The bitmaps corresponding to each vertex pair in the vertices.
-            The leading dimension contains the unique segments. 
-        """
-<<<<<<< HEAD
-        edges = self._edges(rho, theta)
-        wedges = self._wedges(theta)
-        return (edges & wedges).astype(float)
-        
-=======
-        basis = self._basis()
-        with open(file_name, "w") as save:
-            save.write(basis)
->>>>>>> 0fbae029
-
-    def _aperture(self : Layer) -> Matrix:
-        """
-        Generate the BitMap representing the aperture described by the 
-        vertices. 
-        Returns
-        -------
-        aperture : Matrix 
-            The Bit-Map that represents the aperture. 
-        """
-        # TODO: consider storing the vertices as a parameter to 
-        # avoid reloading them every time. 
-        rho, theta = self._rad_coordinates()
-        segments = self._segments(theta, rho)
-        return segments.sum(axis=0)
-
-<<<<<<< HEAD
-
-    def _load(self : Layer, segment : str):
-        """
-        Load the desired segment from the WebbPSF data. 
-        Parameters
-        ----------
-        segment : str
-            The segment that is desired to load. Should be in the 
-            form "Ln". See the class doc string for more detail.
-        Returns
-        -------
-        vertices : Matrix, meters
-            The vertice information in any order with the shape
-            (2, 6).
-        """
-        return dict(JWST_PRIMARY_SEGMENTS)[segment]
-
-
-class CompoundAperture(eqx.Module):
-    """
-    Represents an aperture that contains more than one single 
-    aperture. The smaller sub-apertures are stored in a dictionary
-    pytree and are so acessible by user defined name. For example:
-    >>> x_sep = 0.1
-    >>> width = 0.005
-    >>> height = 0.2
-    >>> first_slit = RectangularAperture(
-    ...     npix=1008, width=width, height=height, 
-    ...     x_offset = -x_sep/2, y_offset=0.,
-    ...     theta=0., phi=0., magnification=0.)
-    >>> second_slit = RectangularAperture(
-    ...     npix=1008, width=width, height=height, 
-    ...     x_offset = x_sep/2, y_offset=0.,
-    ...     theta=0., phi=0., magnification=0.)
-    >>> apertures = {"Right": first_slit, "Left": second_slit}
-    >>> double_slit = CompoundAperture(apertures)
-    >>> double_slit["Right"]
-    Attributes
-    ----------
-    npix : int
-        The number of pixels to be used to represent the entire 
-        set of apertures.
-    pixel_scale : float, meters per pixel
-        The length of the side of one pixel in the image. 
-    apertures : dict(str, Layer)
-        The apertures that make up the compound aperture. 
-    """
-    npix : int
-    pixel_scale : float
-    apertures : dict    
-
-
-    def __init__(self : Layer, number_of_pixels : int, 
-            pixel_scale : float, apertures : dict) -> Layer:
-        """
-        Parameters
-        ----------
-        number_of_pixels : int
-            The number of pixels used to represent the compound 
-            aperture. 
-        pixel_scale : float, meters per pixel
-            The length of one edge of a pixel in the rendered 
-            aperture.
-        apertures : dict
-            The aperture objects stored in a dictionary of type
-            {str : Layer} where the Layer is a subclass of the 
-            Aperture.
-        """
-        self.npix = int(number_of_pixels)
-        self.pixel_scale = float(pixel_scale)
-        self.apertures = apertures
-
-
-    def __getitem__(self : Layer, key : str) -> Layer:
-        """
-        Get one of the apertures from the collection using a name 
-        based lookup.
-        
-        Parameters
-        ----------
-        key : str
-            The name of the aperture to lookup. See the class doc
-            string for more information.
-        """
-        return self.apertures[key]
-
-
-    def __setitem__(self : Layer, key : str, value : Layer) -> None:
-        """
-        Assign a new value to one of the aperture mirrors.
-        Parameters
-        ----------
-        key : str
-            The name of the segement to replace for example "B1-7".
-        value : Layer
-            The new value to assign to that segement.
-        """
-        self.apertures[key] = value
-
-
-    def _aperture(self : Layer) -> Matrix:
-        """
-        Returns 
-        -------
-        aperture : Matrix
-            An aperture generated by combining all of the sub 
-            apertures that were stored. 
-        """
-        apertures = []
-        for aperture in self.apertures.values():
-            apertures.append(aperture._aperture())
-        return np.stack(apertures).sum(axis=0)
-
-
-    def get_npix(self : Layer) -> int:
-        """
-        Returns
-        -------
-        pixels : int
-            The number of pixels along one edge of the output image.
-        """
-        return self.npix
-
-
-class JWSTPrimaryAperture(CompoundAperture):
-    """
-    Generates the full James Webb primary aperture. 
-    """
-
-    def __init__(self : Layer, number_of_pixels : int) -> Layer:
-        """
-        Generate the full primary aperture of the James Webb space 
-        telescope. This constructor initialises default values for 
-        the segements. This means that they are not rotated magnified
-        or sheared. 
-        Parameters
-        ----------
-        number_of_pixels : int
-            The number of pixels to display the the entire aperture
-            over.
-        """
-        pixel_scale = self._pixel_scale(number_of_pixels)
-
-        SEGMENTS = [
-            "A1-1", "A2-2", "A3-3", "A4-4", "A5-5", "A6-6", 
-            "B1-7", "B2-9", "B3-11", "B4-13", "B5-15", "B6-17", 
-            "C1-8", "C2-10", "C3-12", "C4-14", "C5-16", "C6-18"]
-
-        apertures = dict()
-        for segment in SEGMENTS:
-            apertures[segment] = JWSTPrimaryApertureSegment(segment, 
-                    number_of_pixels, pixel_scale)
-        
-        super().__init__(number_of_pixels, pixel_scale, apertures)
-        
-
-    def _pixel_scale(self : Layer, npix : int) -> float:
-        """
-        The physical dimesnions of a pixel along one edge. 
-        Parameters
-        ----------
-        npix : int
-            The number of pixels along one edge of the output image 
-        Returns
-        -------
-        pixel_scale : float, meters
-            The physical length along one edge of a pixel. 
-        """
-        B1 = JWST_PRIMARY_SEGMENTS[6][1]
-        B4 = JWST_PRIMARY_SEGMENTS[9][1]
-        height = B1[:, 1].max() - B4[:, 1].min()
-        return height / npix
-
-
-class Basis(eqx.Module):
-    """
-    _Abstract_ class representing a basis fixed over an aperture 
-    that is used to optimise and learn aberations in the aperture. 
-    
-    Attributes
-    ----------
-    npix : int
-        The number of pixels along the edge of the square array 
-        representing each term in the basis.
-    nterms : int
-        The number of basis vectors to generate. This is determined
-        by passing along the noll indices until the number is 
-        reached (inclusive).
-    aperture : Layer
-        The aperture over which to generate the basis. This should 
-        be an implementation of the abstract base class `Aperture`.
-    """
-    npix : int
-    nterms : int    
-    aperture : Layer
-
-
-    def __init__(self : Layer, nterms : int,
-            aperture : Layer) -> Layer:
-        """
-        Parameters
-        ----------
-        nterms : int
-            The number of basis terms to generate. This determines the
-            length of the leading dimension of the output Tensor.
-        aperture : Layer
-            The aperture to generate the basis over. This must be 
-            an implementation of the abstract subclass `Aperture`. 
-        """
-        self.npix = int(aperture.get_npix())
-        self.nterms = int(nterms)
-        self.aperture = aperture
 
 
     def save(self : Layer, file_name : str, n : int) -> None:
         """
         Save the basis to a file.
+
         Parameters
         ----------
         file_name : str
@@ -1990,8 +1274,6 @@
             save.write(basis)
 
 
-=======
->>>>>>> 0fbae029
     @functools.partial(jax.vmap, in_axes=(None, 0))
     def _noll_index(self : Layer, j : int) -> tuple:
         """
@@ -2002,18 +1284,21 @@
         (https://oeis.org/A176988) for more detail. The top of the 
         mapping between the noll index and the pair of numbers is 
         shown below:
+
         n, m Indices
         ------------
         (0, 0)
         (1, -1), (1, 1)
         (2, -2), (2, 0), (2, 2)
         (3, -3), (3, -1), (3, 1), (3, 3)
+
         Noll Indices
         ------------
         1
         3, 2
         5, 4, 6
         9, 7, 8, 10
+
         Parameters
         ----------
         j : int
@@ -2085,6 +1370,7 @@
             rho : Matrix) -> Tensor:
         """
         The radial zernike polynomial.
+
         Parameters
         ----------
         n : int
@@ -2094,6 +1380,7 @@
         rho : Matrix
             The radial positions of the aperture. Passed as an argument 
             for speed.
+
         Returns
         -------
         radial : Tensor
@@ -2120,6 +1407,7 @@
     def _zernikes(self : Layer, coordinates : Tensor) -> Tensor:
         """
         Calculate the zernike basis on a square pixel grid. 
+
         Parameters
         ----------
         number : int
@@ -2133,6 +1421,7 @@
             The cartesian coordinates to generate the hexikes on.
             The dimensions of the tensor should be `(2, npix, npix)`.
             where the leading axis is the x and y dimensions.  
+
         Returns
         -------
         zernike : Tensor 
@@ -2206,6 +1495,7 @@
             The zernike polynomials to orthonormalise on the aperture.
             This tensor should be `(nterms, npix, npix)` in size, where 
             the first axis represents the noll indexes. 
+
         Returns
         -------
         hexikes : Tensor
@@ -2244,20 +1534,14 @@
         Generate the basis. Requires a single run after which,
         the basis is cached and can be used with no computational 
         cost.  
-<<<<<<< HEAD
-=======
-
->>>>>>> 0fbae029
+
         Parameters
         ----------
         aperture : Matrix
             The aperture over which the basis is to be generated. 
         coordinates : Matrix, meters, radians 
             The coordinate system over which to generate the aperture.
-<<<<<<< HEAD
-=======
-
->>>>>>> 0fbae029
+
         Returns
         -------
         basis : Tensor
@@ -2271,13 +1555,8 @@
         aperture = self.aperture._aperture()
         zernikes = self._zernikes(coordinates)
         return self._orthonormalise(aperture, zernikes)
-<<<<<<< HEAD
-
-
-=======
-
-
->>>>>>> 0fbae029
+
+
 class CompoundBasis(eqx.Module):
     """
     Interfaces with compound apertures to generate basis over them.
@@ -2309,10 +1588,7 @@
     def basis(self : Layer) -> Tensor:
         """
         Generate a basis over a compound aperture.
-<<<<<<< HEAD
-=======
-
->>>>>>> 0fbae029
+
         Returns 
         -------
         basis : Tensor
