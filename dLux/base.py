--- conflicted
+++ resolved
@@ -19,10 +19,7 @@
     weights: (Nwavel)/(Nwavels, Nstars) array
     
     dLux currently does not check that inputs are correctly shaped/formatted!
-<<<<<<< HEAD
-=======
-
->>>>>>> 0fbae029
+
     Notes:
      - Take in layers in order to re-intialise the model every call?
     
@@ -69,40 +66,6 @@
         - It is applied to each image after psfs have been approraitely weighted and summed
     
     
-    Attributes
-    ----------
-    layers: list, required
-        - A list of layers that defines the tranformaitons and operations of the system (typically optical)
-     
-    wavels: ndarray, optional
-        - An array of wavelengths in meters to simulate
-        - The shape must be 1d - stellar spectrums are controlled through the weights parameter
-        - No default value is set if not provided and this will throw an error if you try to call functions that depend on this parameter
-        - It is left as optional so that functions that allow wavelength input can be called on objects without having to pre-input wavelengths
-    positions: ndarray, optional
-        - An array of (x,y) stellar positions in units of radians, measured as deviation of the optical axis. 
-        - Its input shape should be (Nstars, 2), defining an x, y position for each star. 
-        - If not provided, the value defaults to (0, 0) - on axis
-    fluxes: ndarray, optional
-        - An array of stellar fluxes, its length must match the positions inputs size to work properly
-        - Theoretically this has arbitrary units, but we think of it as photons
-        - Defaults to 1 (ie, returning a unitary flux psf if not specified)
-    weights: ndarray, optional
-        - An array of stellar spectral weights (arb units)
-        - This can take multiple shapes
-        - Default is to weight all wavelengths equally (top-hat)
-        - If a 1d array is provided this is applied to all stars, shape (Nwavels)
-        - if a 2d array is provided each is applied to each individual star, shape (Nstars, Nwavels)
-        - Note the inputs values are always normalised and will not directly change total output flux (inderectly it can change it by weighting more flux to wavelengths with more aperture losses, for example)
-    dithers: ndarray, optional
-        - An arary of (x, y) positional dithers in units of radians
-        - Its input shape should be (Nims, 2), defining the (x,y) dither for each image
-        - if not provided, defualts to no-dither
-    detector_layers: list, optional
-        - A second list of layer objects designed to allow processing of psfs, rather than wavefronts
-        - It is applied to each image after psfs have been approraitely weighted and summed
-    
-    
     """
 
     # Helpers, Determined from inputs, not real params
